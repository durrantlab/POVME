[project]
authors = ["Jacob Durrant <durrantj@pitt.edu>"]
channels = ["conda-forge"]
description = "Detect and characterize pockets from molecular simulations"
name = "povme"
platforms = ["linux-64"]
version = "2.2.1"
readme = "README.md"

[pypi-dependencies]
povme = { path = ".", editable = true }
<<<<<<< HEAD
ray = ">=2.39.0, <3"
=======
pymolecule = { git = "https://github.com/durrantlab/pymolecule.git", rev = "main" }

>>>>>>> f814314a

[system-requirements]
linux = "3.10.0"
libc = { family="glibc", version="2.17" }

[tasks]

[environments]
dev = ["dev"]
docs = ["docs"]

[dependencies]
scipy = ">=1.14.1,<2"
numpy = ">=2.1.3,<3"
pydantic = ">=2.10.2,<3"
pyyaml = ">=6.0.2,<7"
loguru = ">=0.7.2,<0.8"

[feature.dev.dependencies]
ruff = ">=0.7.2,<0.8"
black = ">=24.10.0,<25"
isort = ">=5.13.2,<6"
mypy = ">=1.13.0,<2"
twine = ">=5.1.1,<6"
bump-my-version = ">=0.28.1,<0.29"
pytest = ">=8.3.3,<9"
pytest-cov = ">=6.0.0,<7"
coverage = ">=7.6.4,<8"
pip = ">=24.3.1,<25"
setuptools = ">=75.3.0,<76"
types-pyyaml = ">=6.0.12.20240917,<7"


[feature.dev.tasks]
mdlint = { cmd = ["markdownlint-cli2", '"**/*.{md,markdown}"', "--fix", "--config", ".markdownlint.yaml", "||", "true"] }
isort = { cmd = ["isort", "--settings-path", ".isort.cfg", "./povme", "./tests", "||", "true"] }
black = { cmd = ["black", "--config", ".black.toml", "./povme", "./tests", "||", "true"] }
format = { depends-on = ["mdlint", "isort", "black"] }
tests = { cmd = [
    "PYTHONPATH=.",
    "pytest",
    "-c",
    ".pytest.ini",
    "--cov='povme'",
    "--cov-report=xml",
    "--junit-xml=report.xml",
    "--failed-first",
]}
coverage = { cmd = ["coverage", "report"] }
cleanup-build = { cmd = ["rm", "-rf", "./build"] }
build = { cmd = ["python3", "-m", "build"], depends-on = ["cleanup-build"]}
publish-test = { cmd = ["twine", "upload", "--repository", "testpypi", "dist/*"] }
publish = { cmd = ["twine", "upload", "dist/*"] }

[feature.dev.pypi-dependencies]
build = ">=1.2.2.post1,<2"

[feature.docs.dependencies]
mkdocs = ">=1.6.1,<2"
mkdocs-material = ">=9.5.44,<10"
pymdown-extensions = ">=10.12,<11"
mkdocs-table-reader-plugin = ">=3.1.0,<4"
mkdocstrings = ">=0.26.2,<0.27"
mkdocstrings-python = ">=1.12.2,<2"
mkdocs-gen-files = ">=0.4.0,<0.5"
mkdocs-macros-plugin = ">=1.3.7,<2"
mkdocs-jupyter = ">=0.25.0,<0.26"
mkdocs-glightbox = ">=0.4.0,<0.5"
mkdocs-git-revision-date-localized-plugin = ">=1.2.9,<2"

[feature.docs.pypi-dependencies]
material-plausible-plugin = ">=0.2.0,<0.3"
mkdocs-awesome-pages-plugin = ">=2.9.3,<3"

[feature.docs.tasks]
docs = { cmd = ["rm", "-rf", "./public/", "&&", "mkdocs", "build", "-d", "public/"] }
serve = { cmd = ["mkdocs", "serve"] }<|MERGE_RESOLUTION|>--- conflicted
+++ resolved
@@ -9,12 +9,8 @@
 
 [pypi-dependencies]
 povme = { path = ".", editable = true }
-<<<<<<< HEAD
+pymolecule = { git = "https://github.com/durrantlab/pymolecule.git", rev = "main" }
 ray = ">=2.39.0, <3"
-=======
-pymolecule = { git = "https://github.com/durrantlab/pymolecule.git", rev = "main" }
-
->>>>>>> f814314a
 
 [system-requirements]
 linux = "3.10.0"
